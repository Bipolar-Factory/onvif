synthTest = not process.env.HOSTNAME

assert = require 'assert'
onvif = require('../lib/onvif')
serverMockup = require('./serverMockup') if synthTest
util = require('util')

describe 'Device', () ->
  cam = null
  before (done) ->
    options = {
      hostname: process.env.HOSTNAME || 'localhost'
      username: process.env.USERNAME || 'admin'
      password: process.env.PASSWORD || '9999'
      port: if process.env.PORT then parseInt(process.env.PORT) else 10101
    }
    cam = new onvif.Cam options, done

  describe 'getNTP', () ->
    it 'should return NTP settings', (done) ->
      cam.getNTP (err, data) ->
        assert.equal err, null
        done()

  describe 'setNTP', () ->
    if synthTest
      it 'should set NTP with ipv4', (done) ->
        cam.setNTP {
          fromDHCP: false
          type: 'IPv4'
          ipv4Address: 'localhost'
        }, (err) ->
          assert.equal err, null
          done()
      it 'should set NTP with ipv6', (done) ->
        cam.setNTP {
          fromDHCP: false
          type: 'IPv6'
          ipv6Address: '::1/128'
          dnsName: '8.8.8.8'
        }, (err) ->
          assert.equal err, null
          done()
      it 'should set NTP from DHCP', (done) ->
        cam.setNTP {
          fromDHCP: true
        }, (err) ->
          assert.equal err, null
          done()
<<<<<<< HEAD
      it 'should set multiple NTPs', (done) ->
        cam.setNTP {
          fromDHCP: false,
          NTPManual: [
            {
              type: 'IPv4'
              ipv4Address: 'localhost'
            },
            {
              type: 'IPv6'
              ipv6Address: '::1/128'
              dnsName: '8.8.8.8'
            },
          ]
        }, (err) ->
          assert.equal err, null
          done()
=======

  describe 'getNetworkInterfaces', () ->
    it 'should return a NetworkInterface', (done) ->
      cam.getNetworkInterfaces (err, data) ->
        assert.equal err, null
        assert.equal data.networkInterfaces.$.token, 'eth0' # Defined in serverMockup/device.GetNetworkInterfaces.xml
        done()
  describe 'setNetworkInterfaces', () ->
    it 'should set manual IPv4, update the Cam object with the new IP and return RebootNeeded', (done) ->
      currentIP = cam.hostname
      cam.setNetworkInterfaces {
        interfaceToken: 'interfaceToken',
        networkInterface: {
          enabled: true,
          IPv4: {
            enabled: true,
            DHCP: false,
            manual: {
              address: '127.0.0.1',
              prefixLength: 24
            }
          }
        }
      }, (err, data) ->
        newIP = cam.hostname      # Save the new IP
        cam.hostname = currentIP  # Then set the original one for other tests
        assert.equal newIP, '127.0.0.1'
        assert.equal err, null
        assert.equal data.rebootNeeded, false # Defined in serverMockup/device.SetNetworkInterfaces.xml
        done()
    it 'should set manual IPv6, update the Cam object with the new IP and return RebootNeeded', (done) ->
      currentIP = cam.hostname
      cam.setNetworkInterfaces {
        interfaceToken: 'interfaceToken',
        networkInterface: {
          enabled: true,
          IPv6: {
            enabled: true,
            DHCP: false,
            manual: {
              address: '::1',
              prefixLength: 24
            }
          }
        }
      }, (err, data) ->
        newIP = cam.hostname      # Save the new IP
        cam.hostname = currentIP  # Then set the original one for other tests
        assert.equal newIP, '::1'
        assert.equal err, null
        assert.equal data.rebootNeeded, false # Defined in serverMockup/device.SetNetworkInterfaces.xml
        done()
  describe 'getNetworkDefaultGateway', () ->
    it 'should return a NetworkGateway', (done) ->
      cam.getNetworkDefaultGateway (err, data) ->
        assert.equal err, null
        assert.equal data.IPv4Address, '192.168.0.1'
        assert.equal data.IPv6Address, ''
        done()
  describe 'setNetworkDefaultGateway', () ->
    it 'should set IPv4 address and return a NetworkGateway', (done) ->
      cam.setNetworkDefaultGateway {
        IPv4Address: '192.168.0.2'
      }, (err, data) ->
        assert.equal err, null
        assert.equal typeof data.IPv4Address, 'string' # Impossible to test the set values as the response is hard written in serverMockup/device.GetNetworkDefaultGateway.xml
        assert.equal typeof data.IPv6Address, 'string'
        done()
    it 'should set IPv6 address and return a NetworkGateway', (done) ->
      cam.setNetworkDefaultGateway {
        IPv6Address: '::2'
      }, (err, data) ->
        assert.equal err, null
        assert.equal typeof data.IPv4Address, 'string' # Impossible to test the set values as the response is hard written in serverMockup/device.GetNetworkDefaultGateway.xml
        assert.equal typeof data.IPv6Address, 'string'
        done()
  describe 'getDNS', () ->
    it 'should return a DNSInformation', (done) ->
      cam.getDNS (err, data) ->
        assert.equal err, null
        assert.equal data.fromDHCP, false                 # Values defined in serverMockup/device.GetDNS.xml
        assert.ok Array.isArray(data.DNSManual)
        assert.equal data.DNSManual[0].type, 'IPv4'
        assert.equal data.DNSManual[0].IPv4Address, '4.4.4.4'
        assert.equal data.DNSManual[1].type, 'IPv4'
        assert.equal data.DNSManual[1].IPv4Address, '8.8.8.8'
        done()
  describe 'setDNS', () ->
    it 'should set IPv4 address and return a DNSInformation', (done) ->
      cam.setDNS {
        fromDHCP: false,
        DNSManual: [
          {
            type: 'IPv4',
            IPv4Address: '5.5.5.5'
          },
          {
            type: 'IPv4',
            IPv4Address: '9.9.9.9'
          }
        ]
      }, (err, data) ->
        assert.equal err, null
        assert.ok Array.isArray(data.DNSManual) # Impossible to test the set values as the response is hard written in serverMockup/device.GetNetworkDefaultGateway.xml
        done()
    it 'should set IPv6 address and return a DNSInformation', (done) ->
      cam.setDNS {
        fromDHCP: false,
        DNSManual: [
          {
            type: 'IPv6',
            IPv6Address: '2001:4860:4860::8888'
          },
          {
            type: 'IPv6',
            IPv6Address: '2001:4860:4860::8844'
          }
        ]
      }, (err, data) ->
        assert.equal err, null
        assert.ok Array.isArray(data.DNSManual) # Impossible to test the set values as the response is hard written in serverMockup/device.GetNetworkDefaultGateway.xml
        done()

  describe 'setSystemFactoryDefault', () ->
    it 'should request a soft factory default', (done) ->
      cam.setSystemFactoryDefault (err) ->
        assert.equal err, null
        done()
    it 'should request a hard factory default', (done) ->
      cam.setSystemFactoryDefault true, (err) ->
        assert.equal err, null
        done()

  describe 'getUsers', () ->
    it 'should return a list of user', (done) ->
      cam.getUsers (err, data) ->
        assert.equal err, null
        assert.ok Array.isArray(data)
        assert.equal data[0].username, 'admin'
        assert.equal data[0].password, 'admin'
        assert.equal data[0].userLevel, 'Administrator'
        done()

  describe 'createUsers', () ->
    it 'should create users', (done) ->
      cam.createUsers [
        {
          username: 'username1',
          password: 'password1',
          userLevel: 'User'
        },
        {
          username: 'username2',
          password: 'password2',
          userLevel: 'User'
        },
      ], (err, data) ->
        assert.equal err, null
        assert.ok Array.isArray(data)
        done()

  describe 'setUsers', () ->
    it 'should set users', (done) ->
      cam.setUsers [
        {
          username: 'username1',
          password: 'password1',
          userLevel: 'User'
        },
        {
          username: 'username2',
          password: 'password2',
          userLevel: 'User'
        },
      ], (err, data) ->
        assert.equal err, null
        assert.ok Array.isArray(data)
        done()

  describe 'deleteUsers', () ->
    it 'should delete users', (done) ->
      cam.deleteUsers [
        {
          username: 'username1',
          password: 'password1',
          userLevel: 'User'
        },
        'username2',
      ], (err, data) ->
        assert.equal err, null
        assert.ok Array.isArray(data)
        done()
>>>>>>> f09239b6
<|MERGE_RESOLUTION|>--- conflicted
+++ resolved
@@ -47,7 +47,6 @@
         }, (err) ->
           assert.equal err, null
           done()
-<<<<<<< HEAD
       it 'should set multiple NTPs', (done) ->
         cam.setNTP {
           fromDHCP: false,
@@ -65,7 +64,7 @@
         }, (err) ->
           assert.equal err, null
           done()
-=======
+
 
   describe 'getNetworkInterfaces', () ->
     it 'should return a NetworkInterface', (done) ->
@@ -258,4 +257,3 @@
         assert.equal err, null
         assert.ok Array.isArray(data)
         done()
->>>>>>> f09239b6
