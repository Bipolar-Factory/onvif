synthTest = not process.env.HOSTNAME
assert = require 'assert'
onvif = require('../lib/onvif')
serverMockup = require('./serverMockup') if synthTest
util = require('util')

describe 'Device', () ->
  cam = null
  before (done) ->
    options = {
      hostname: process.env.HOSTNAME || 'localhost'
      username: process.env.USERNAME || 'admin'
      password: process.env.PASSWORD || '9999'
      port: if process.env.PORT then parseInt(process.env.PORT) else 10101
    }
    cam = new onvif.Cam options, done

  describe 'getNTP', () ->
    it 'should return NTP settings', (done) ->
      cam.getNTP (err, data) ->
        assert.equal err, null
        done()

  describe 'setNTP', () ->
    if synthTest
      it 'should set NTP with ipv4', (done) ->
        cam.setNTP {
          fromDHCP: false
          type: 'IPv4'
          ipv4Address: 'localhost'
        }, (err) ->
          assert.equal err, null
          done()
      it 'should set NTP with ipv6', (done) ->
        cam.setNTP {
          fromDHCP: false
          type: 'IPv6'
          ipv6Address: '::1/128'
          dnsName: '8.8.8.8'
        }, (err) ->
          assert.equal err, null
          done()
      it 'should set NTP from DHCP', (done) ->
        cam.setNTP {
          fromDHCP: true
        }, (err) ->
          assert.equal err, null
          done()

<<<<<<< HEAD
  describe 'getUsers', () ->
    it 'should return a list of user', (done) ->
      cam.getUsers (err, data) ->
        assert.equal err, null
        assert.ok Array.isArray(data)
        assert.equal data[0].username, 'admin'
        assert.equal data[0].password, 'admin'
        assert.equal data[0].userLevel, 'Administrator'
        done()

  describe 'createUsers', () ->
    it 'should create users', (done) ->
      cam.createUsers [
        {
          username: 'username1',
          password: 'password1',
          userLevel: 'User'
        },
        {
          username: 'username2',
          password: 'password2',
          userLevel: 'User'
        },
      ], (err, data) ->
        assert.equal err, null
        assert.ok Array.isArray(data)
        done()

  describe 'setUsers', () ->
    it 'should set users', (done) ->
      cam.setUsers [
        {
          username: 'username1',
          password: 'password1',
          userLevel: 'User'
        },
        {
          username: 'username2',
          password: 'password2',
          userLevel: 'User'
        },
      ], (err, data) ->
        assert.equal err, null
        assert.ok Array.isArray(data)
        done()

  describe 'deleteUsers', () ->
    it 'should delete users', (done) ->
      cam.deleteUsers [
        {
          username: 'username1',
          password: 'password1',
          userLevel: 'User'
        },
        'username2',
      ], (err, data) ->
        assert.equal err, null
        assert.ok Array.isArray(data)
=======
  describe 'getNetworkInterfaces', () ->
    it 'should return a NetworkInterface', (done) ->
      cam.getNetworkInterfaces (err, data) ->
        assert.equal err, null
        assert.equal data.networkInterfaces.$.token, 'eth0' # Defined in serverMockup/device.GetNetworkInterfaces.xml
        done()
  describe 'setNetworkInterfaces', () ->
    it 'should set manual IPv4, update the Cam object with the new IP and return RebootNeeded', (done) ->
      currentIP = cam.hostname
      cam.setNetworkInterfaces {
        interfaceToken: 'interfaceToken',
        networkInterface: {
          enabled: true,
          IPv4: {
            enabled: true,
            DHCP: false,
            manual: {
              address: '127.0.0.1',
              prefixLength: 24
            }
          }
        }
      }, (err, data) ->
        newIP = cam.hostname      # Save the new IP
        cam.hostname = currentIP  # Then set the original one for other tests
        assert.equal newIP, '127.0.0.1'
        assert.equal err, null
        assert.equal data.rebootNeeded, false # Defined in serverMockup/device.SetNetworkInterfaces.xml
        done()
    it 'should set manual IPv6, update the Cam object with the new IP and return RebootNeeded', (done) ->
      currentIP = cam.hostname
      cam.setNetworkInterfaces {
        interfaceToken: 'interfaceToken',
        networkInterface: {
          enabled: true,
          IPv6: {
            enabled: true,
            DHCP: false,
            manual: {
              address: '::1',
              prefixLength: 24
            }
          }
        }
      }, (err, data) ->
        newIP = cam.hostname      # Save the new IP
        cam.hostname = currentIP  # Then set the original one for other tests
        assert.equal newIP, '::1'
        assert.equal err, null
        assert.equal data.rebootNeeded, false # Defined in serverMockup/device.SetNetworkInterfaces.xml
        done()
  describe 'getNetworkDefaultGateway', () ->
    it 'should return a NetworkGateway', (done) ->
      cam.getNetworkDefaultGateway (err, data) ->
        assert.equal err, null
        assert.equal data.IPv4Address, '192.168.0.1'
        assert.equal data.IPv6Address, ''
        done()
  describe 'setNetworkDefaultGateway', () ->
    it 'should set IPv4 address and return a NetworkGateway', (done) ->
      cam.setNetworkDefaultGateway {
        IPv4Address: '192.168.0.2'
      }, (err, data) ->
        assert.equal err, null
        assert.equal typeof data.IPv4Address, 'string' # Impossible to test the set values as the response is hard written in serverMockup/device.GetNetworkDefaultGateway.xml
        assert.equal typeof data.IPv6Address, 'string'
        done()
    it 'should set IPv6 address and return a NetworkGateway', (done) ->
      cam.setNetworkDefaultGateway {
        IPv6Address: '::2'
      }, (err, data) ->
        assert.equal err, null
        assert.equal typeof data.IPv4Address, 'string' # Impossible to test the set values as the response is hard written in serverMockup/device.GetNetworkDefaultGateway.xml
        assert.equal typeof data.IPv6Address, 'string'
        done()
  describe 'getDNS', () ->
    it 'should return a DNSInformation', (done) ->
      cam.getDNS (err, data) ->
        assert.equal err, null
        assert.equal data.fromDHCP, false                 # Values defined in serverMockup/device.GetDNS.xml
        assert.ok Array.isArray(data.DNSManual)
        assert.equal data.DNSManual[0].type, 'IPv4'
        assert.equal data.DNSManual[0].IPv4Address, '4.4.4.4'
        assert.equal data.DNSManual[1].type, 'IPv4'
        assert.equal data.DNSManual[1].IPv4Address, '8.8.8.8'
        done()
  describe 'setDNS', () ->
    it 'should set IPv4 address and return a DNSInformation', (done) ->
      cam.setDNS {
        fromDHCP: false,
        DNSManual: [
          {
            type: 'IPv4',
            IPv4Address: '5.5.5.5'
          },
          {
            type: 'IPv4',
            IPv4Address: '9.9.9.9'
          }
        ]
      }, (err, data) ->
        assert.equal err, null
        assert.ok Array.isArray(data.DNSManual) # Impossible to test the set values as the response is hard written in serverMockup/device.GetNetworkDefaultGateway.xml
        done()
    it 'should set IPv6 address and return a DNSInformation', (done) ->
      cam.setDNS {
        fromDHCP: false,
        DNSManual: [
          {
            type: 'IPv6',
            IPv6Address: '2001:4860:4860::8888'
          },
          {
            type: 'IPv6',
            IPv6Address: '2001:4860:4860::8844'
          }
        ]
      }, (err, data) ->
        assert.equal err, null
        assert.ok Array.isArray(data.DNSManual) # Impossible to test the set values as the response is hard written in serverMockup/device.GetNetworkDefaultGateway.xml
        done()

  describe 'setSystemFactoryDefault', () ->
    it 'should request a soft factory default', (done) ->
      cam.setSystemFactoryDefault (err) ->
        assert.equal err, null
        done()
    it 'should request a hard factory default', (done) ->
      cam.setSystemFactoryDefault true, (err) ->
        assert.equal err, null
>>>>>>> f8ee914a
        done()<|MERGE_RESOLUTION|>--- conflicted
+++ resolved
@@ -47,66 +47,6 @@
           assert.equal err, null
           done()
 
-<<<<<<< HEAD
-  describe 'getUsers', () ->
-    it 'should return a list of user', (done) ->
-      cam.getUsers (err, data) ->
-        assert.equal err, null
-        assert.ok Array.isArray(data)
-        assert.equal data[0].username, 'admin'
-        assert.equal data[0].password, 'admin'
-        assert.equal data[0].userLevel, 'Administrator'
-        done()
-
-  describe 'createUsers', () ->
-    it 'should create users', (done) ->
-      cam.createUsers [
-        {
-          username: 'username1',
-          password: 'password1',
-          userLevel: 'User'
-        },
-        {
-          username: 'username2',
-          password: 'password2',
-          userLevel: 'User'
-        },
-      ], (err, data) ->
-        assert.equal err, null
-        assert.ok Array.isArray(data)
-        done()
-
-  describe 'setUsers', () ->
-    it 'should set users', (done) ->
-      cam.setUsers [
-        {
-          username: 'username1',
-          password: 'password1',
-          userLevel: 'User'
-        },
-        {
-          username: 'username2',
-          password: 'password2',
-          userLevel: 'User'
-        },
-      ], (err, data) ->
-        assert.equal err, null
-        assert.ok Array.isArray(data)
-        done()
-
-  describe 'deleteUsers', () ->
-    it 'should delete users', (done) ->
-      cam.deleteUsers [
-        {
-          username: 'username1',
-          password: 'password1',
-          userLevel: 'User'
-        },
-        'username2',
-      ], (err, data) ->
-        assert.equal err, null
-        assert.ok Array.isArray(data)
-=======
   describe 'getNetworkInterfaces', () ->
     it 'should return a NetworkInterface', (done) ->
       cam.getNetworkInterfaces (err, data) ->
@@ -237,5 +177,63 @@
     it 'should request a hard factory default', (done) ->
       cam.setSystemFactoryDefault true, (err) ->
         assert.equal err, null
->>>>>>> f8ee914a
+
+  describe 'getUsers', () ->
+    it 'should return a list of user', (done) ->
+      cam.getUsers (err, data) ->
+        assert.equal err, null
+        assert.ok Array.isArray(data)
+        assert.equal data[0].username, 'admin'
+        assert.equal data[0].password, 'admin'
+        assert.equal data[0].userLevel, 'Administrator'
+        done()
+
+  describe 'createUsers', () ->
+    it 'should create users', (done) ->
+      cam.createUsers [
+        {
+          username: 'username1',
+          password: 'password1',
+          userLevel: 'User'
+        },
+        {
+          username: 'username2',
+          password: 'password2',
+          userLevel: 'User'
+        },
+      ], (err, data) ->
+        assert.equal err, null
+        assert.ok Array.isArray(data)
+        done()
+
+  describe 'setUsers', () ->
+    it 'should set users', (done) ->
+      cam.setUsers [
+        {
+          username: 'username1',
+          password: 'password1',
+          userLevel: 'User'
+        },
+        {
+          username: 'username2',
+          password: 'password2',
+          userLevel: 'User'
+        },
+      ], (err, data) ->
+        assert.equal err, null
+        assert.ok Array.isArray(data)
+        done()
+
+  describe 'deleteUsers', () ->
+    it 'should delete users', (done) ->
+      cam.deleteUsers [
+        {
+          username: 'username1',
+          password: 'password1',
+          userLevel: 'User'
+        },
+        'username2',
+      ], (err, data) ->
+        assert.equal err, null
+        assert.ok Array.isArray(data)
         done()