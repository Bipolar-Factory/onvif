--- conflicted
+++ resolved
@@ -195,7 +195,6 @@
           delete serverMockup.conf.bad
           done()
 
-
   describe 'getAudioEncoderConfiguration', () ->
     it 'should return a configuration for the first token in #videoEncoderConfigurations array', (done) ->
       cam.getAudioEncoderConfiguration (err, res) ->
@@ -210,7 +209,6 @@
           !!res[prop]
         done()
 
-<<<<<<< HEAD
   describe 'addAudioEncoderConfiguration', () ->
     it 'should add an AudioEncoderConfiguration to a Profile', (done) ->
       cam.addAudioEncoderConfiguration {
@@ -257,7 +255,8 @@
     it 'should remove an AudioSourceConfiguration from a Profile', (done) ->
       cam.removeAudioSourceConfiguration 'profileToken', (err, res) ->
         assert.equal err, null
-=======
+        done()
+
   describe 'getMediaServiceCapabilities', () ->
     it 'should return a configuration for the first token in #videoEncoderConfigurations array', (done) ->
       cam.getMediaServiceCapabilities (err, res) ->
@@ -271,5 +270,4 @@
         assert.ok res.streamingCapabilities
         assert.ok ['RTPMulticast', 'RTP_TCP', 'RTP_RTSP_TCP', 'NonAggregateControl'].every (prop) ->
           res.streamingCapabilities.$.hasOwnProperty(prop)
->>>>>>> f7b4bb5a
         done()