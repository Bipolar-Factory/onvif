--- conflicted
+++ resolved
@@ -144,10 +144,6 @@
 	}, function(err, res, xml) {
 		if (!err) {
 			var data = linerase(res).pullMessagesResponse;
-<<<<<<< HEAD
-
-=======
->>>>>>> 9963cebd
 		}
 		callback.call(this, err, data, xml);
 	}.bind(this));
@@ -159,15 +155,9 @@
  * @returns {Date}
  * @private
  */
-<<<<<<< HEAD
-const _terminationTime = function(response) {
-	return new Date(Date.now() - response.currentTime.getTime() + response.terminationTime.getTime());
-};
-=======
 function _terminationTime(response) {
 	return new Date(Date.now() - response.currentTime.getTime() + response.terminationTime.getTime());
 }
->>>>>>> 9963cebd
 
 /**
  * Bind event handling to the `event` event
