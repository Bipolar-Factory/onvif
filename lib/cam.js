/**
 * @namespace cam
 * @description Common camera module
 * @author Andrew D.Laptev <a.d.laptev@gmail.com>
 * @licence MIT
 */

const http = require('http')
	, crypto = require('crypto')
	, util = require('util')
	, events = require('events')
	, url = require('url')
	, linerase = require('./utils').linerase
	, parseSOAPString = require('./utils').parseSOAPString
	, emptyFn = function() {}
	;

/**
 * @callback Cam~MessageCallback
 * @property {?Error} error
 * @property {?string} message
 */

/**
 * @callback Cam~ConnectionCallback
 * @property {?Error} error
 */

/**
 * Camera class
 * @param {object} options
 * @param {string} options.hostname
 * @param {string} [options.username]
 * @param {string} [options.password]
 * @param {number} [options.port=80]
 * @param {string} [options.path=/onvif/device_service]
 * @param {number} [options.timeout=120000]
 * @param {boolean} [options.preserveAddress=false] Force using hostname and port from constructor for the services
 * @param {Cam~ConnectionCallback} [callback]
 * @fires Cam#rawRequest
 * @fires Cam#rawResponse
 * @fires Cam#connect
 * @fires Cam#event
 * @property presets
 * @class
 * @constructor
 * @extends events.EventEmitter
 * @example
 * var
 *   http = require('http'),
 *   Cam = require('onvif').Cam;
 *
 * new Cam({
 *   hostname: <CAMERA_HOST>,
 *   username: <USERNAME>,
 *   password: <PASSWORD>
 * }, function(err) {
 *   this.absoluteMove({x: 1, y: 1, zoom: 1});
 *   this.getStreamUri({protocol:'RTSP'}, function(err, stream) {
 *     http.createServer(function (req, res) {
 *       res.writeHead(200, {'Content-Type': 'text/html'});
 *       res.end('<html><body>' +
 *         '<embed type="application/x-vlc-plugin" target="' + stream.uri + '"></embed>' +
 *         '</body></html>');
 *     }).listen(3030);
 *   });
 * });
 */
var Cam = function(options, callback) {
	callback = callback || emptyFn;
	this.hostname = options.hostname;
	this.username = options.username;
	this.password = options.password;
	this.port = options.port || 80;
	this.path = options.path || '/onvif/device_service';
	this.timeout = options.timeout || 120000;
	/**
	 * Force using hostname and port from constructor for the services
	 * @type {boolean}
	 */
	this.preserveAddress = options.preserveAddress || false;

	this.events = {};
	setImmediate(function() {
		this.connect(callback);
	}.bind(this));
};

// events.EventEmitter inheritance
util.inherits(Cam, events.EventEmitter);

/**
 * Connect to the camera and fill device information properties
 * @param {Cam~ConnectionCallback} callback
 */
Cam.prototype.connect = function(callback) {

	// Must execute getSystemDataAndTime (and wait for callback)
	// before any other ONVIF commands so that the time of the ONVIF device
	// is known
<<<<<<< HEAD

=======
	
>>>>>>> e3c07688
	this.getSystemDateAndTime(function(err, date, xml) {
		if (err) {
			callback.call(this, err, null, xml);
		}
		this.getCapabilities(function(err, data, xml) {
			if (err) {
				callback.call(this, err, null, xml);
			} else {
				var upstartFunctions = [];

				// Profile S
				if (data && data.media && data.media.XAddr) {
					upstartFunctions.push(this.getProfiles);
					upstartFunctions.push(this.getVideoSources);
				}

				var count = upstartFunctions.length;
				var errCall = false;

				if (count > 0) {
					upstartFunctions.forEach(function(fun) {
						fun.call(this, function(err) {
							if (err && !errCall) {
								if (callback) {
									callback.call(this, err);
								}
								errCall = true;
							} else {
								if (!--count) {
									this.getActiveSources();
									this.emit('connect');
									if (callback) {
										callback.call(this, err);
									}
								}
							}
						}.bind(this));
					}.bind(this));
				} else {
					this.emit('connect');
					if (callback) {
						callback.call(this, false);
					}
				}
			}
		}.bind(this));
	}.bind(this));
};

/**
 * @callback Cam~RequestCallback
 * @param {Error} err
 * @param {object} [response] message
 * @param {string} [xml] response
 */

/**
 * Common camera request
 * @param {object} options
 * @param {string} [options.service] Name of service (ptz, media, etc)
 * @param {string} options.body SOAP body
 * @param {string} [options.url] Defines another url to request
 * @param {boolean} [options.ptz] make request to PTZ uri or not
 * @param {Cam~RequestCallback} callback response callback
 * @private
 */
Cam.prototype._request = function(options, callback) {
	var _this = this;
	var callbackExecuted = false;
	var reqOptions = options.url || {
			hostname: this.hostname
			, port: this.port
			, path: options.service
				? (this.uri[options.service] ? this.uri[options.service].path : options.service)
				: this.path
		};
	reqOptions.headers = {
		'Content-Type': 'application/soap+xml'
		, 'Content-Length': options.body.length
		, charset: 'utf-8'
	};

	reqOptions.method = 'POST';
	var req = http.request(reqOptions, function(res) {
		var bufs = [], length = 0;
		res.on('data', function(chunk) {
			bufs.push(chunk);
			length += chunk.length;
		});
		res.on('end', function() {
			if (callbackExecuted === true) {
				return;
			}
			var xml = Buffer.concat(bufs, length).toString('utf8');
			/**
			 * Indicates raw xml response from device.
			 * @event Cam#rawResponse
			 * @type {string}
			 */
			_this.emit('rawResponse', xml);
			parseSOAPString(xml, callback);
			callbackExecuted = true;
		});
	});

	req.setTimeout(this.timeout, function() {
		if (callbackExecuted === true) {
			return;
		}
		callback(new Error('Network timeout'));
		callbackExecuted = true;
	});
	req.on('error', function(err) {
		if (callbackExecuted === true) {
			return;
		}
		/* address, port number or IPCam error */
		if (err.code === 'ECONNREFUSED' && err.errno === 'ECONNREFUSED'  && err.syscall === 'connect') {
			callback(err);
			/* network error */
		} else if (err.code === 'ECONNRESET' && err.errno === 'ECONNRESET'  && err.syscall === 'read') {
			callback(err);
		} else {
			callback(err);
		}
		callbackExecuted = true;
	});
	this.emit('rawRequest', options.body);
	req.write(options.body);
	req.end();
};

/**
 * @callback Cam~DateTimeCallback
 * @property {?Error} error
 * @property {Date} dateTime Date object of current device's dateTime
 * @property {string} xml Raw SOAP response
 */

/**
 * Receive date and time from cam
 * @param {Cam~DateTimeCallback} callback
 */
Cam.prototype.getSystemDateAndTime = function(callback) {
	this._request({
		body:
		'<s:Envelope xmlns:s="http://www.w3.org/2003/05/soap-envelope">' +
			'<s:Body xmlns:xsi="http://www.w3.org/2001/XMLSchema-instance" xmlns:xsd="http://www.w3.org/2001/XMLSchema">' +
				'<GetSystemDateAndTime xmlns="http://www.onvif.org/ver10/device/wsdl"/>' +
			'</s:Body>' +
		'</s:Envelope>'
	}, function(err, data, xml) {
		if (!err) {
			var dt = linerase(data[0]['getSystemDateAndTimeResponse'][0]['systemDateAndTime'][0]['UTCDateTime'][0])
				, time = new Date(Date.UTC(dt.date.year, dt.date.month - 1, dt.date.day, dt.time.hour, dt.time.minute, dt.time.second))
				;
			if (!this.timeShift) {
				this.timeShift = time - Date.now();
			}
		}
		callback.call(this, err, time, xml);
	}.bind(this));
};


/**
 * @typedef {object} Cam~SystemDateAndTime
 * @property {string} dayTimeType (Manual | NTP)
 * @property {boolean} daylightSavings
 * @property {string} timezone in POSIX 1003.1 format
 * @property {number} hour
 * @property {number} minute
 * @property {number} second
 * @property {number} year
 * @property {number} month
 * @property {number} day
 */

/**
 * Set the device system date and time
 * @param {object} options
 * @param {Date} [options.dateTime]
 * @param {string} options.dateTimeType (Manual | NTP)
 * @param {boolean} [options.daylightSavings=false]
 * @patam {string} [options.timezone]
 * @param {Cam~DateTimeCallback} callback
 */
Cam.prototype.setSystemDateAndTime = function(options, callback) {
	if (['Manual', 'NTP'].indexOf(options.dateTimeType) === -1) {
		return callback(new Error('DateTimeType should be `Manual` or `NTP`'));
	}
	this._request({
		body: this._envelopeHeader() +
		'<SetSystemDateAndTime xmlns="http://www.onvif.org/ver10/device/wsdl">' +
		'<DateTimeType>' +
		options.dateTimeType +
		'</DateTimeType>' +
		'<DaylightSavings>' +
		( !!options.daylightSavings ) +
		'</DaylightSavings>' +
		( options.timezone !== undefined ?
		'<TimeZone>' +
		'<TZ xmlns="http://www.onvif.org/ver10/schema">' +
		options.timezone +
		'</TZ>' +
		'</TimeZone>' : '' ) +
		// ( options.dateTime !== undefined && options.dateTime.getDate instanceof Date ?
		( options.dateTime !== undefined && options.dateTime instanceof Date ?
		'<UTCDateTime>' +
		'<Time xmlns="http://www.onvif.org/ver10/schema">' +
		'<Hour>' + options.dateTime.getUTCHours() + '</Hour>' +
		'<Minute>' + options.dateTime.getUTCMinutes() + '</Minute>' +
		'<Second>' + options.dateTime.getUTCSeconds() + '</Second>' +
		'</Time>' +
		'<Date xmlns="http://www.onvif.org/ver10/schema">' +
		'<Year>' + options.dateTime.getUTCFullYear() + '</Year>' +
		'<Month>' + (options.dateTime.getUTCMonth() + 1) + '</Month>' +
		'<Day>' + options.dateTime.getUTCDate() + '</Day>' +
		'</Date>' +
		'</UTCDateTime>' : '' ) +
		'</SetSystemDateAndTime>' +
		this._envelopeFooter()
	}, function(err, data, xml) {
		if (err || linerase(data).setSystemDateAndTimeResponse !== '') {
			return callback.call(this, linerase(data).setSystemDateAndTimeResponse !== ''
				? new Error('Wrong `SetSystemDateAndTime` response')
				: err, data, xml);
		}
		//get new system time from device
		this.getSystemDateAndTime(callback);
	}.bind(this));
};

/**
 * Capability list
 * @typedef {object} Cam~Capabilities
 * @property {object} device Device capabilities
 * @property {string} device.XAddr Device service URI
 * @property {object} [device.network] Network capabilities
 * @property {boolean} device.network.IPFilter Indicates support for IP filtering
 * @property {boolean} device.network.zeroConfiguration Indicates support for zeroconf
 * @property {boolean} device.network.IPVersion6 Indicates support for IPv6
 * @property {boolean} device.network.dynDNS Indicates support for dynamic DNS configuration
 * @property {object} [device.system] System capabilities
 * @property {boolean} device.system.discoveryResolve Indicates support for WS Discovery resolve requests
 * @property {boolean} device.system.discoveryBye Indicates support for WS-Discovery Bye
 * @property {boolean} device.system.remoteDiscovery Indicates support for remote discovery
 * @property {boolean} device.system.systemBackup Indicates support for system backup through MTOM
 * @property {boolean} device.system.systemLogging Indicates support for retrieval of system logging through MTOM
 * @property {boolean} device.system.firmwareUpgrade Indicates support for firmware upgrade through MTOM
 * @property {boolean} device.system.httpFirmwareUpgrade Indicates support for firmware upgrade through HTTP
 * @property {boolean} device.system.httpSystemBackup Indicates support for system backup through HTTP
 * @property {boolean} device.system.httpSystemLogging Indicates support for retrieval of system logging through HTTP
 * @property {object} [device.IO] I/O capabilities
 * @property {number} device.IO.inputConnectors Number of input connectors
 * @property {number} device.IO.relayOutputs Number of relay outputs
 * @property {object} [device.IO.extension]
 * @property {boolean} device.IO.extension.auxiliary
 * @property {object} device.IO.extension.auxiliaryCommands
 * @property {object} [device.security] Security capabilities
 * @property {boolean} device.security.'TLS1.1' Indicates support for TLS 1.1
 * @property {boolean} device.security.'TLS1.2' Indicates support for TLS 1.2
 * @property {boolean} device.security.onboardKeyGeneration Indicates support for onboard key generation
 * @property {boolean} device.security.accessPolicyConfig Indicates support for access policy configuration
 * @property {boolean} device.security.'X.509Token' Indicates support for WS-Security X.509 token
 * @property {boolean} device.security.SAMLToken Indicates support for WS-Security SAML token
 * @property {boolean} device.security.kerberosToken Indicates support for WS-Security Kerberos token
 * @property {boolean} device.security.RELToken Indicates support for WS-Security REL token
 * @property {object} events Event capabilities
 * @property {string} events.XAddr Event service URI
 * @property {boolean} events.WSSubscriptionPolicySupport Indicates whether or not WS Subscription policy is supported
 * @property {boolean} events.WSPullPointSupport Indicates whether or not WS Pull Point is supported
 * @property {boolean} events.WSPausableSubscriptionManagerInterfaceSupport Indicates whether or not WS Pausable Subscription Manager Interface is supported
 * @property {object} imaging Imaging capabilities
 * @property {string} imaging.XAddr Imaging service URI
 * @property {object} media Media capabilities
 * @property {string} media.XAddr Media service URI
 * @property {object} media.streamingCapabilities Streaming capabilities
 * @property {boolean} media.streamingCapabilities.RTPMulticast Indicates whether or not RTP multicast is supported
 * @property {boolean} media.streamingCapabilities.RTP_TCP Indicates whether or not RTP over TCP is supported
 * @property {boolean} media.streamingCapabilities.RTP_RTSP_TCP Indicates whether or not RTP/RTSP/TCP is supported
 * @property {object} media.streamingCapabilities.extension
 * @property {object} PTZ PTZ capabilities
 * @property {string} PTZ.XAddr PTZ service URI
 * @property {object} [extension]
 * @property {object} extension.deviceIO DeviceIO capabilities
 * @property {string} extension.deviceIO.XAddr DeviceIO service URI
 * @property {number} extension.deviceIO.videoSources
 * @property {number} extension.deviceIO.videoOutputs
 * @property {number} extension.deviceIO.audioSources
 * @property {number} extension.deviceIO.audioOutputs
 * @property {number} extension.deviceIO.relayOutputs
 * @property {object} [extension.extensions]
 * @property {object} [extension.extensions.telexCapabilities]
 * @property {object} [extension.extensions.scdlCapabilities]
 */

/**
 * @callback Cam~GetCapabilitiesCallback
 * @property {?Error} error
 * @property {Cam~Capabilities} capabilities
 * @property {string} xml Raw SOAP response
 */

/**
 * Receive cam capabilities
 * @param {Cam~GetCapabilitiesCallback} [callback]
 */
Cam.prototype.getCapabilities = function(callback) {
	this._request({
		body: this._envelopeHeader() +
		'<GetCapabilities xmlns="http://www.onvif.org/ver10/device/wsdl">' +
		'<Category>All</Category>' +
		'</GetCapabilities>' +
		this._envelopeFooter()
	}, function(err, data, xml) {
		if (!err) {
			/**
			 * Device capabilities
			 * @name Cam#capabilities
			 * @type {Cam~Capabilities}
			 */
			this.capabilities = linerase(data[0]['getCapabilitiesResponse'][0]['capabilities'][0]);
			// fill Cam#uri property
			if (!this.uri) {
				/**
				 * Device service URIs
				 * @name Cam#uri
				 * @property {url} [PTZ]
				 * @property {url} [media]
				 * @property {url} [imaging]
				 * @property {url} [events]
				 * @property {url} [device]
				 */
				this.uri = {};
			}
			['PTZ', 'media', 'imaging', 'events', 'device'].forEach(function(name) {
				if (this.capabilities[name] && this.capabilities[name].XAddr) {
					this.uri[name.toLowerCase()] = this._parseUrl(this.capabilities[name].XAddr);
				}
			}.bind(this));
			// extensions, eg. deviceIO
			if (this.capabilities.extension) {
				Object.keys(this.capabilities.extension).forEach(function(ext) {
					// TODO think about complex entensions like `telexCapabilities` and `scdlCapabilities`
					if (this.capabilities.extension[ext].XAddr) {
						this.uri[ext] = url.parse(this.capabilities.extension[ext].XAddr);
					}
				}.bind(this));
			}
			// HACK for a Profile G NVR that has 'replay' but did not have 'recording' in GetCapabilities
			if ((this.uri['replay']) && !this.uri['recording']) {
				var tempRecorderXaddr = this.uri['replay'].href.replace('replay','recording');
				console.warn("WARNING: Adding " + tempRecorderXaddr + " for bad Profile G device");
				this.uri['recording'] = url.parse(tempRecorderXaddr);
			}
		}
		if (callback) {
			callback.call(this, err, this.capabilities, xml);
		}
	}.bind(this));
};

/**
 * Returns the capabilities of the device service
 * @param [callback]
 */
Cam.prototype.getServiceCapabilities = function(callback) {
	this._request({
		body: this._envelopeHeader() +
		'<GetServiceCapabilities xmlns="http://www.onvif.org/ver10/device/wsdl" />' +
		this._envelopeFooter()
	}, function(err, data, xml) {
		if (!err) {
			data = linerase(data);
			this.serviceCapabilities = {
				network: data.getServiceCapabilitiesResponse.capabilities.network.$
				, security: data.getServiceCapabilitiesResponse.capabilities.security.$
				, system: data.getServiceCapabilitiesResponse.capabilities.system.$
			};
			if (data.getServiceCapabilitiesResponse.capabilities.misc) {
				this.serviceCapabilities.auxiliaryCommands = data.getServiceCapabilitiesResponse.capabilities.misc.$.AuxiliaryCommands.split(' ');
			}
		}
		if (callback) {
			callback.call(this, err, this.serviceCapabilities, xml);
		}
	}.bind(this));
};

/**
 * Active source
 * @typedef {object} Cam~ActiveSource
 * @property {string} sourceToken video source token
 * @property {string} profileToken profile token
 * @property {object} [ptz] PTZ-object
 * @property {string} ptz.name PTZ configuration name
 * @property {string} ptz.token PTZ token
 */

/**
 * Get active sources
 * @private
 */
Cam.prototype.getActiveSources = function() {
	//NVT is a camera with one video source
	if (this.videoSources.$) {
		this.videoSources = [this.videoSources];
	}

	//The following code block supports a camera with a single video source
	//as well as encoders with multiple sources. By default, the first source is set to the activeSource.
	/**
	 * Default profiles for the device
	 * @name Cam#defaultProfiles
	 * @type {Array.<Cam~Profile>}
	 */
	this.defaultProfiles = [];
	/**
	 * Active video sources
	 * @name Cam#activeSources
	 * @type {Array.<Cam~ActiveSource>}
	 */
	this.activeSources = [];

	this.videoSources.forEach(function(videoSource, idx) {
		// let's choose first appropriate profile for our video source and make it default
		var videoSrcToken = videoSource.$.token
			, appropriateProfiles = this.profiles.filter(function(profile) {
			return (profile.videoSourceConfiguration
					? profile.videoSourceConfiguration.sourceToken === videoSrcToken
					: false) && (profile.videoEncoderConfiguration);
		});
		if (appropriateProfiles.length === 0) {
			if (idx === 0) {
				throw new Error('Unrecognized configuration');
			} else {
				return;
			}
		}

		if (idx === 0) {
			/**
			 * Default selected profile for the device
			 * @name Cam#defaultProfile
			 * @type {Cam~Profile}
			 */
			this.defaultProfile = appropriateProfiles[0];
		}

		this.defaultProfiles[idx] = appropriateProfiles[0];

		this.activeSources[idx] = {
			sourceToken: videoSource.$.token
			, profileToken: this.defaultProfiles[idx].$.token
			, encoding: this.defaultProfiles[idx].videoEncoderConfiguration.encoding
			, width: this.defaultProfiles[idx].videoEncoderConfiguration.resolution.width
			, height: this.defaultProfiles[idx].videoEncoderConfiguration.resolution.height
			, fps: this.defaultProfiles[idx].videoEncoderConfiguration.rateControl.frameLimit
			, bitrate: this.defaultProfiles[idx].videoEncoderConfiguration.rateControl.bitrateLimit
		};

		if (idx === 0) {
			/**
			 * Current active video source
			 * @name Cam#activeSource
			 * @type {Cam~ActiveSource}
			 */
			this.activeSource = this.activeSources[idx];
		}

		if (this.defaultProfiles[idx].PTZConfiguration) {
			this.activeSources[idx].ptz = {
				name: this.defaultProfiles[idx].PTZConfiguration.name
				, token: this.defaultProfiles[idx].PTZConfiguration.$.token
			};
			/*
			 TODO Think about it
			 if (idx === 0) {
			 this.defaultProfile.PTZConfiguration = this.activeSources[idx].PTZConfiguration;
			 }*/
		}
	}.bind(this));
};

/**
 * @typedef {object} Cam~Service
 * @property {string} namespace Namespace uri
 * @property {string} XAddr Uri for requests
 * @property {number} version.minor Minor version
 * @property {number} version.major Major version
 */

/**
 * @callback Cam~GetServicesCallback
 * @property {?Error} error
 * @property {Array.<Cam~Service>} services
 * @property {string} xml Raw SOAP response
 */

/**
 * Receive services
 * @param {Cam~GetServicesCallback} [callback]
 */
Cam.prototype.getServices = function(callback) {
	this._request({
		body: this._envelopeHeader() +
		'<GetServices xmlns="http://www.onvif.org/ver10/device/wsdl"><IncludeCapability>true</IncludeCapability></GetServices>' +
		this._envelopeFooter()
	}, function(err, data, xml) {
		if (!err) {
			/**
			 * Supported services and their URLs
			 * @type {Array.<Cam~Service>}
			 */
			this.services = linerase(data).getServicesResponse.service;
		}
		if (callback) {
			callback.call(this, err, this.services, xml);
		}
	}.bind(this));
};

/**
 * @typedef {object} Cam~DeviceInformation
 * @property {string} manufacturer The manufactor of the device
 * @property {string} model The device model
 * @property {string} firmwareVersion The firmware version in the device
 * @property {string} serialNumber The serial number of the device
 * @property {string} hardwareId The hardware ID of the device
 */

/**
 * @callback Cam~GetDeviceInformationCallback
 * @property {?Error} error
 * @property {Cam~DeviceInformation} deviceInformation Device information
 * @property {string} xml Raw SOAP response
 */

/**
 * Receive device information
 * @param {Cam~GetDeviceInformationCallback} [callback]
 */
Cam.prototype.getDeviceInformation = function(callback) {
	this._request({
		body: this._envelopeHeader() +
		'<GetDeviceInformation xmlns="http://www.onvif.org/ver10/device/wsdl"/>' +
		this._envelopeFooter()
	}, function(err, data, xml) {
		if (!err) {
			this.deviceInformation = linerase(data).getDeviceInformationResponse;
		}
		if (callback) {
			callback.call(this, err, this.deviceInformation, xml);
		}
	}.bind(this));
};

/**
 * @typedef {object} Cam~HostnameInformation
 * @property {boolean} fromDHCP Indicates whether the hostname is obtained from DHCP or not
 * @property {string} [name] Indicates the hostname
 */

/**
 * @callback Cam~GetHostnameCallback
 * @property {?Error} error
 * @property {Cam~HostnameInformation} hostnameInformation Hostname information
 * @property {string} xml Raw SOAP response
 */

/**
 * Receive hostname information
 * @param {Cam~GetHostnameCallback} [callback]
 */
Cam.prototype.getHostname = function(callback) {
	this._request({
		body: this._envelopeHeader() +
		'<GetHostname xmlns="http://www.onvif.org/ver10/device/wsdl"/>' +
		this._envelopeFooter()
	}, function(err, data, xml) {
		if (callback) {
			callback.call(this, err, err ? null : linerase(data).getHostnameResponse.hostnameInformation, xml);
		}
	}.bind(this));
};

/**
 * @typedef {object} Cam~Scope
 * @property {string} scopeDef Indicates if the scope is fixed or configurable
 * @property {string} scopeItem Scope item URI
 */

/**
 * @callback Cam~getScopesCallback
 * @property {?Error} error
 * @property {Array<Cam~Scope>} scopes Scopes
 * @property {string} xml Raw SOAP response
 */

/**
 * Receive the scope parameters of a device
 * @param {Cam~getScopesCallback} callback
 */
Cam.prototype.getScopes = function(callback) {
	this._request({
		body: this._envelopeHeader() +
		'<GetScopes xmlns="http://www.onvif.org/ver10/device/wsdl"/>' +
		this._envelopeFooter()
	}, function(err, data, xml) {
		if (!err) {
			/**
			 * Device scopes
			 * @type {undefined|Array<Cam~Scope>}
			 */
			this.scopes = linerase(data).getScopesResponse.scopes;
			if (this.scopes === undefined) {
				this.scopes = [];
			} else if (!Array.isArray(this.scopes)) {
				this.scopes = [this.scopes];
			}
		}
		if (callback) {
			callback.call(this, err, this.scopes, xml);
		}
	}.bind(this));
};

/**
 * Set the scope parameters of a device
 * @param {Array<string>} scopes array of scope's uris
 * @param {Cam~getScopesCallback} callback
 */
Cam.prototype.setScopes = function(scopes, callback) {
	this._request({
		body: this._envelopeHeader() +
		'<SetScopes xmlns="http://www.onvif.org/ver10/device/wsdl">' +
		scopes.map(function(uri) { return '<Scopes>' + uri + '</Scopes>'; }).join('') +
		'</SetScopes>' +
		this._envelopeFooter()
	}, function(err, data, xml) {
		if (err || linerase(data).setScopesResponse !== '') {
			return callback(linerase(data).setScopesResponse !== '' ? new Error('Wrong `SetScopes` response') : err, data, xml);
		}
		// get new scopes from device
		this.getScopes(callback);
	}.bind(this));
};

/**
 * /Device/ Reboot the device
 * @param {Cam~MessageCallback} callback
 */
Cam.prototype.systemReboot = function(callback) {
	this._request({
		service: 'deviceIO'
		, body: this._envelopeHeader() +
		'<SystemReboot xmlns="http://www.onvif.org/ver10/device/wsdl"/>' +
		this._envelopeFooter()
	}, function(err, res, xml) {
		if (!err) {
			res = res[0].systemRebootResponse[0].message[0];
		}
		callback.call(this, err, res, xml);
	});
};

/**
 * Generate arguments for digest auth
 * @return {{passdigest: *, nonce: (*|String), timestamp: string}}
 * @private
 */
Cam.prototype._passwordDigest = function() {
	var timestamp = (new Date(Date.now() + (this.timeShift || 0))).toISOString();
	var nonce = new Buffer(16);
	nonce.writeUIntLE(Math.ceil(Math.random() * 0x100000000), 0, 4);
	nonce.writeUIntLE(Math.ceil(Math.random() * 0x100000000), 4, 4);
	nonce.writeUIntLE(Math.ceil(Math.random() * 0x100000000), 8, 4);
	nonce.writeUIntLE(Math.ceil(Math.random() * 0x100000000), 12, 4);
	var cryptoDigest = crypto.createHash('sha1');
	cryptoDigest.update(Buffer.concat([nonce, new Buffer(timestamp, 'ascii'), new Buffer(this.password, 'ascii')]));
	var passdigest = cryptoDigest.digest('base64');
	return {
		passdigest: passdigest
		, nonce: new Buffer(nonce).toString('base64')
		, timestamp: timestamp
	};
};

/**
 * Envelope header for all SOAP messages
 * @property {boolean} [openHeader=false]
 * @returns {string}
 * @private
 */
<<<<<<< HEAD
Cam.prototype._envelopeHeader = function() {
	var header = '<s:Envelope xmlns:s="http://www.w3.org/2003/05/soap-envelope">' +
		'<s:Header>';
=======
Cam.prototype._envelopeHeader = function(openHeader) {
	var header = '<s:Envelope xmlns:s="http://www.w3.org/2003/05/soap-envelope" xmlns:a="http://www.w3.org/2005/08/addressing">' +
			'<s:Header>';
>>>>>>> e3c07688
	// Only insert Security if there is a username and password
	if (this.username && this.password) {
		var req = this._passwordDigest();
		header += '<Security s:mustUnderstand="1" xmlns="http://docs.oasis-open.org/wss/2004/01/oasis-200401-wss-wssecurity-secext-1.0.xsd">' +
			'<UsernameToken>' +
			'<Username>' + this.username + '</Username>' +
			'<Password Type="http://docs.oasis-open.org/wss/2004/01/oasis-200401-wss-username-token-profile-1.0#PasswordDigest">' + req.passdigest + '</Password>' +
			'<Nonce EncodingType="http://docs.oasis-open.org/wss/2004/01/oasis-200401-wss-soap-message-security-1.0#Base64Binary">' + req.nonce + '</Nonce>' +
			'<Created xmlns="http://docs.oasis-open.org/wss/2004/01/oasis-200401-wss-wssecurity-utility-1.0.xsd">' + req.timestamp + '</Created>' +
			'</UsernameToken>' +
			'</Security>';
	}
<<<<<<< HEAD
	header += '</s:Header>' +
		'<s:Body xmlns:xsi="http://www.w3.org/2001/XMLSchema-instance" xmlns:xsd="http://www.w3.org/2001/XMLSchema">';
=======
	if (!(openHeader !== undefined && openHeader)) {
		header += '</s:Header>' +
			'<s:Body xmlns:xsi="http://www.w3.org/2001/XMLSchema-instance" xmlns:xsd="http://www.w3.org/2001/XMLSchema">';
	}
>>>>>>> e3c07688
	return header;
};

/**
 * Envelope footer for all SOAP messages
 * @returns {string}
 * @private
 */
Cam.prototype._envelopeFooter = function() {
	return '</s:Body>' +
		'</s:Envelope>';
};

/**
 * Parse url with an eye on `preserveAddress` property
 * @param {string} address
 * @returns {Url}
 * @private
 */
Cam.prototype._parseUrl = function(address) {
	const parsedAddress = url.parse(address);
	// If host for service and default host dirrers, also if preserve address property set
	// we substitute host, hostname and port from settings
	if (this.preserveAddress && this.hostname !== parsedAddress.hostname) {
		parsedAddress.hostname = this.hostname;
		parsedAddress.host = this.hostname;
		parsedAddress.port = this.port;
		parsedAddress.href = address;
	}
	return parsedAddress;
};

module.exports = {
	Cam: Cam
};

// extending Camera prototype
require('./device');
require('./events');
require('./media');
require('./ptz');
require('./imaging');
require('./recording');
require('./replay');<|MERGE_RESOLUTION|>--- conflicted
+++ resolved
@@ -98,11 +98,7 @@
 	// Must execute getSystemDataAndTime (and wait for callback)
 	// before any other ONVIF commands so that the time of the ONVIF device
 	// is known
-<<<<<<< HEAD
-
-=======
 	
->>>>>>> e3c07688
 	this.getSystemDateAndTime(function(err, date, xml) {
 		if (err) {
 			callback.call(this, err, null, xml);
@@ -222,7 +218,7 @@
 		/* address, port number or IPCam error */
 		if (err.code === 'ECONNREFUSED' && err.errno === 'ECONNREFUSED'  && err.syscall === 'connect') {
 			callback(err);
-			/* network error */
+		/* network error */
 		} else if (err.code === 'ECONNRESET' && err.errno === 'ECONNRESET'  && err.syscall === 'read') {
 			callback(err);
 		} else {
@@ -297,32 +293,32 @@
 	this._request({
 		body: this._envelopeHeader() +
 		'<SetSystemDateAndTime xmlns="http://www.onvif.org/ver10/device/wsdl">' +
-		'<DateTimeType>' +
-		options.dateTimeType +
-		'</DateTimeType>' +
-		'<DaylightSavings>' +
-		( !!options.daylightSavings ) +
-		'</DaylightSavings>' +
-		( options.timezone !== undefined ?
-		'<TimeZone>' +
-		'<TZ xmlns="http://www.onvif.org/ver10/schema">' +
-		options.timezone +
-		'</TZ>' +
-		'</TimeZone>' : '' ) +
-		// ( options.dateTime !== undefined && options.dateTime.getDate instanceof Date ?
-		( options.dateTime !== undefined && options.dateTime instanceof Date ?
-		'<UTCDateTime>' +
-		'<Time xmlns="http://www.onvif.org/ver10/schema">' +
-		'<Hour>' + options.dateTime.getUTCHours() + '</Hour>' +
-		'<Minute>' + options.dateTime.getUTCMinutes() + '</Minute>' +
-		'<Second>' + options.dateTime.getUTCSeconds() + '</Second>' +
-		'</Time>' +
-		'<Date xmlns="http://www.onvif.org/ver10/schema">' +
-		'<Year>' + options.dateTime.getUTCFullYear() + '</Year>' +
-		'<Month>' + (options.dateTime.getUTCMonth() + 1) + '</Month>' +
-		'<Day>' + options.dateTime.getUTCDate() + '</Day>' +
-		'</Date>' +
-		'</UTCDateTime>' : '' ) +
+			'<DateTimeType>' +
+				options.dateTimeType +
+			'</DateTimeType>' +
+			'<DaylightSavings>' +
+				( !!options.daylightSavings ) +
+			'</DaylightSavings>' +
+			( options.timezone !== undefined ?
+			'<TimeZone>' +
+				'<TZ xmlns="http://www.onvif.org/ver10/schema">' +
+					options.timezone +
+				'</TZ>' +
+			'</TimeZone>' : '' ) +
+			// ( options.dateTime !== undefined && options.dateTime.getDate instanceof Date ?
+			( options.dateTime !== undefined && options.dateTime instanceof Date ?
+			'<UTCDateTime>' +
+				'<Time xmlns="http://www.onvif.org/ver10/schema">' +
+					'<Hour>' + options.dateTime.getUTCHours() + '</Hour>' +
+					'<Minute>' + options.dateTime.getUTCMinutes() + '</Minute>' +
+					'<Second>' + options.dateTime.getUTCSeconds() + '</Second>' +
+				'</Time>' +
+				'<Date xmlns="http://www.onvif.org/ver10/schema">' +
+					'<Year>' + options.dateTime.getUTCFullYear() + '</Year>' +
+					'<Month>' + (options.dateTime.getUTCMonth() + 1) + '</Month>' +
+					'<Day>' + options.dateTime.getUTCDate() + '</Day>' +
+				'</Date>' +
+			'</UTCDateTime>' : '' ) +
 		'</SetSystemDateAndTime>' +
 		this._envelopeFooter()
 	}, function(err, data, xml) {
@@ -532,10 +528,10 @@
 		// let's choose first appropriate profile for our video source and make it default
 		var videoSrcToken = videoSource.$.token
 			, appropriateProfiles = this.profiles.filter(function(profile) {
-			return (profile.videoSourceConfiguration
+				return (profile.videoSourceConfiguration
 					? profile.videoSourceConfiguration.sourceToken === videoSrcToken
 					: false) && (profile.videoEncoderConfiguration);
-		});
+			});
 		if (appropriateProfiles.length === 0) {
 			if (idx === 0) {
 				throw new Error('Unrecognized configuration');
@@ -580,10 +576,10 @@
 				, token: this.defaultProfiles[idx].PTZConfiguration.$.token
 			};
 			/*
-			 TODO Think about it
-			 if (idx === 0) {
-			 this.defaultProfile.PTZConfiguration = this.activeSources[idx].PTZConfiguration;
-			 }*/
+			TODO Think about it
+			if (idx === 0) {
+				this.defaultProfile.PTZConfiguration = this.activeSources[idx].PTZConfiguration;
+			}*/
 		}
 	}.bind(this));
 };
@@ -740,7 +736,7 @@
 	this._request({
 		body: this._envelopeHeader() +
 		'<SetScopes xmlns="http://www.onvif.org/ver10/device/wsdl">' +
-		scopes.map(function(uri) { return '<Scopes>' + uri + '</Scopes>'; }).join('') +
+			scopes.map(function(uri) { return '<Scopes>' + uri + '</Scopes>'; }).join('') +
 		'</SetScopes>' +
 		this._envelopeFooter()
 	}, function(err, data, xml) {
@@ -760,7 +756,7 @@
 	this._request({
 		service: 'deviceIO'
 		, body: this._envelopeHeader() +
-		'<SystemReboot xmlns="http://www.onvif.org/ver10/device/wsdl"/>' +
+			'<SystemReboot xmlns="http://www.onvif.org/ver10/device/wsdl"/>' +
 		this._envelopeFooter()
 	}, function(err, res, xml) {
 		if (!err) {
@@ -798,15 +794,9 @@
  * @returns {string}
  * @private
  */
-<<<<<<< HEAD
-Cam.prototype._envelopeHeader = function() {
-	var header = '<s:Envelope xmlns:s="http://www.w3.org/2003/05/soap-envelope">' +
-		'<s:Header>';
-=======
 Cam.prototype._envelopeHeader = function(openHeader) {
 	var header = '<s:Envelope xmlns:s="http://www.w3.org/2003/05/soap-envelope" xmlns:a="http://www.w3.org/2005/08/addressing">' +
 			'<s:Header>';
->>>>>>> e3c07688
 	// Only insert Security if there is a username and password
 	if (this.username && this.password) {
 		var req = this._passwordDigest();
@@ -819,15 +809,10 @@
 			'</UsernameToken>' +
 			'</Security>';
 	}
-<<<<<<< HEAD
-	header += '</s:Header>' +
-		'<s:Body xmlns:xsi="http://www.w3.org/2001/XMLSchema-instance" xmlns:xsd="http://www.w3.org/2001/XMLSchema">';
-=======
 	if (!(openHeader !== undefined && openHeader)) {
 		header += '</s:Header>' +
 			'<s:Body xmlns:xsi="http://www.w3.org/2001/XMLSchema-instance" xmlns:xsd="http://www.w3.org/2001/XMLSchema">';
 	}
->>>>>>> e3c07688
 	return header;
 };
 
