--- conflicted
+++ resolved
@@ -12,33 +12,22 @@
 [![ONVIF](http://www.onvif.org/Portals/_default/Skins/onvif/images/logo-new.jpg)](http://onvif.org)
 
 ## Installation
-<<<<<<< HEAD
 
 ### NPM
-`npm install onvif`
-
-### Clone latest version from github
-=======
-
-### NPM
 
 `npm install onvif` - install latest stable version
 
 `npm install agsh/onvif` - install latest development version
 
 ### Clone the latest version from github
->>>>>>> 9963cebd
 `git clone https://github.com/agsh/onvif.git`
 
 ### Tests
 In the library directory run `npm test`
 
-<<<<<<< HEAD
-=======
 To test with the real device, set appropriate environment variables `HOSTNAME`, `USERNAME`, `PASSWORD`, `PORT` and run 
 tests.
 
->>>>>>> 9963cebd
 ### Documentation
 To build jsdoc for the library with default theme run `npm run jsdoc`. Otherwise use `jsdoc` with sources from
 `./lib/*.js`
@@ -76,11 +65,7 @@
 
 This page and API class documentation you can found here: [http://agsh.github.io/onvif/](http://agsh.github.io/onvif/)
 
-<<<<<<< HEAD
-Short description about library possibilities is below.
-=======
 Short description of library possibilities is below.
->>>>>>> 9963cebd
 
 ## Discovery
 Since 0.2.7 version library supports WS-Discovery of NVT devices. Currently it uses only `Probe` SOAP method that just works well.
@@ -329,10 +314,6 @@
 * ContinuousMove
 * Stop
 * GetStatus
-<<<<<<< HEAD
-
-## Changelog
-=======
 * SystemReboot
 * GetImagingSettings
 * SetImagingSettings
@@ -342,7 +323,6 @@
 
 ## Changelog
 - 0.4.0 Encoder support (@chriswiggins), Imaging service (@EastL)
->>>>>>> 9963cebd
 - 0.3.1 EventEmitter-based events
 - 0.3.0 Refactoring, documentation, event service basics
 - 0.2.7 WS-Discovery
