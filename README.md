--- conflicted
+++ resolved
@@ -338,10 +338,7 @@
 * GetReplayUri
 
 ## Changelog
-<<<<<<< HEAD
-=======
 - 0.6.0 `preserveAddress` property for NAT devices
->>>>>>> e3c07688
 - 0.5.1 Critical bugfix in SOAP-auth for some cams
 - 0.5.0 Profile G support (@RogerHardiman), proper SOAP auth, nodejs support >= 0.12
 - 0.4.2 Bugfixes
